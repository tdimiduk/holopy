# Copyright 2011, Vinothan N. Manoharan, Thomas G. Dimiduk, Rebecca
# W. Perry, Jerome Fung, and Ryan McGorty
#
# This file is part of Holopy.
#
# Holopy is free software: you can redistribute it and/or modify
# it under the terms of the GNU General Public License as published by
# the Free Software Foundation, either version 3 of the License, or
# (at your option) any later version.
#
# Holopy is distributed in the hope that it will be useful,
# but WITHOUT ANY WARRANTY; without even the implied warranty of
# MERCHANTABILITY or FITNESS FOR A PARTICULAR PURPOSE.  See the
# GNU General Public License for more details.
#
# You should have received a copy of the GNU General Public License
# along with Holopy.  If not, see <http://www.gnu.org/licenses/>.
from __future__ import division

import os
try:
    from collections import OrderedDict
except ImportError:
    from ordereddict import OrderedDict
import tempfile

import numpy as np

import holopy as hp

from nose.tools import with_setup, nottest, set_trace
from nose.plugins.attrib import attr
from numpy.testing import assert_equal, assert_approx_equal, assert_raises, dec
from scatterpy.theory import Mie, Multisphere
from scatterpy.scatterer import Sphere, SphereCluster

from holopy.analyze.fit import (par, Parameter, Model, fit, Nmpfit,
                                InvalidParameterSpecification, GuessOutOfBounds,
<<<<<<< HEAD
                                MinimizerConvergenceFailed, Parameterization)
=======
                                MinimizerConvergenceFailed, ComplexParameter)
>>>>>>> 4b4bd94c
from scatterpy.tests.common import assert_parameters_allclose, assert_obj_close, assert_allclose


def setup_optics():
    # set up optics class for use in several test functions
    global optics
    wavelen = 658e-9
    polarization = [0., 1.0]
    divergence = 0
    pixel_scale = [.1151e-6, .1151e-6]
    index = 1.33
    
    optics = hp.optics.Optics(wavelen=wavelen, index=index,
                              pixel_scale=pixel_scale,
                              polarization=polarization,
                              divergence=divergence)
    
def teardown_optics():
    global optics
    del optics

gold_single = OrderedDict((('center[0]', 5.534e-6),
               ('center[1]', 5.792e-6),
               ('center[2]', 1.415e-5),
               ('n.imag', 1e-4),
               ('n.real', 1.582),
               ('r', 6.484e-7)))
gold_alpha = .6497

@attr('medium')
@with_setup(setup=setup_optics, teardown=teardown_optics)
def test_fit_mie_single():
    """
    Fit Mie theory to a hologram of a single sphere
    """
    path = os.path.abspath(hp.__file__)
    path = os.path.join(os.path.split(path)[0],'tests', 'exampledata')
    holo = hp.process.normalize(hp.load(os.path.join(path, 'image0001.npy'),
                                        optics=optics))

    parameters = [Parameter(name='x', guess=.567e-5, limit = [0.0, 1e-5]),
                  Parameter(name='y', guess=.576e-5, limit = [0, 1e-5]),
                  Parameter(name='z', guess=15e-6, limit = [1e-5, 2e-5]),
                  Parameter(name='r', guess=8.5e-7, limit = [1e-8, 1e-5]),
                  Parameter(name='n', guess=1.59, limit = [1, 2])]

    
    def make_scatterer(x, y, z, r, n):
        return Sphere(n=n+1e-4j, r = r, center = (x, y, z))

    
    model = Model(Parameterization(make_scatterer, parameters), Mie,
                  alpha=Parameter(name='alpha', guess=.6, limit = [.1, 1]))

    result = fit(model, holo)

    assert_parameters_allclose(result.scatterer, gold_single, rtol = 1e-3)
    assert_approx_equal(model.get_alpha(result.parameters), gold_alpha, significant=4)
    assert_equal(model, result.model)

    
@attr('medium')
@with_setup(setup=setup_optics, teardown=teardown_optics)
def test_fit_mie_par_scatterer():
    path = os.path.abspath(hp.__file__)
    path = os.path.join(os.path.split(path)[0],'tests', 'exampledata')
    holo = hp.process.normalize(hp.load(os.path.join(path, 'image0001.npy'),
                                        optics=optics))

    
    s = Sphere(center = (par(guess=.567e-5, limit=[0,1e-5]),
                         par(.567e-5, (0, 1e-5)), par(15e-6, (1e-5, 2e-5))),
               r = par(8.5e-7, (1e-8, 1e-5)), 
               n = ComplexParameter(par(1.59, (1,2)), 1e-4j))

    
    model = Model(s, Mie, alpha = par(.6, [.1,1]))

    result = fit(model, holo)

    # TODO: make new structure work with complex n
    gold_single = OrderedDict((('center[0]', 5.534e-6),
                               ('center[1]', 5.792e-6),
                               ('center[2]', 1.415e-5),
                               ('n.imag', 1e-4),
                               ('n.real', 1.582),
                               ('r', 6.484e-7))) 
    
    assert_parameters_allclose(result.scatterer, gold_single, rtol=1e-3)
    # TODO: see if we can get this back to 3 sig figs correct alpha
    assert_approx_equal(result.parameters['alpha'], gold_alpha, significant=3)
    assert_equal(model, result.model)

@attr('fast')
@with_setup(setup=setup_optics, teardown=teardown_optics)
def test_fit_selection():
    path = os.path.abspath(hp.__file__)
    path = os.path.join(os.path.split(path)[0],'tests', 'exampledata')
    holo = hp.process.normalize(hp.load(os.path.join(path, 'image0001.npy'),
                                        optics=optics))

    
    s = Sphere(center = (par(guess=.567e-5, limit=[0,1e-5]),
                         par(.567e-5, (0, 1e-5)), par(15e-6, (1e-5, 2e-5))),
               r = par(8.5e-7, (1e-8, 1e-5)), n = par(1.59, (1,2))+1e-4j)

    
    model = Model(s, Mie, selection = .1, alpha =  par(.6, [.1,1], 'alpha'))

    result = fit(model, holo)

    # TODO: make new structure work with complex n
    gold_single = OrderedDict((('center[0]', 5.534e-6),
                               ('center[1]', 5.792e-6),
                               ('center[2]', 1.415e-5),
                               ('n.imag', 1e-4),
                               ('n.real', 1.582),
                               ('r', 6.484e-7))) 
    
    assert_parameters_allclose(result.scatterer, gold_single, rtol=1e-2)
    # TODO: see if we can get this back to 3 sig figs correct alpha
    assert_approx_equal(result.parameters['alpha'], gold_alpha, significant=2)
    assert_equal(model, result.model)



@nottest
@attr('slow')
def test_fit_superposition():
    """
    Fit Mie superposition to a calculated hologram from two spheres
    """
    # Make a test hologram
    optics = hp.Optics(wavelen=6.58e-07, index=1.33, polarization=[0.0, 1.0],
                    divergence=0, pixel_size=None, train=None, mag=None,
                    pixel_scale=[2*2.302e-07, 2*2.302e-07])

    s1 = Sphere(n=1.5891+1e-4j, r = .65e-6, 
                center=(1.56e-05, 1.44e-05, 15e-6))
    s2 = Sphere(n=1.5891+1e-4j, r = .65e-6, 
                center=(3.42e-05, 3.17e-05, 10e-6))
    sc = SphereCluster([s1, s2])
    alpha = .629
    
    theory = Mie(optics, 100)
    holo = theory.calc_holo(sc, alpha)

    # Now construct the model, and fit
    parameters = [Parameter(name = 'x0', guess = 1.6e-5, limit = [0, 1e-4]),
                  Parameter('y0', 1.4e-5, [0, 1e-4]),
                  Parameter('z0', 15.5e-6, [0, 1e-4]),
                  Parameter('r0', .65e-6, [0.6e-6, 0.7e-6]),
                  Parameter('nr', 1.5891, [1, 2]),
                  Parameter('x1', 3.5e-5, [0, 1e-4]),
                  Parameter('y1', 3.2e-5, [0, 1e-4]),
                  Parameter('z1', 10.5e-6, [0, 1e-4]),
                  Parameter('r1', .65e-6, [0.6e-6, 0.7e-6])]

    def make_scatterer(x0, x1, y0, y1, z0, z1, r0, r1, nr):
        s = SphereCluster([
                Sphere(center = (x0, y0, z0), r=r0, n = nr+1e-4j),
                Sphere(center = (x1, y1, z1), r=r1, n = nr+1e-4j)])
        return s

    model = Model(parameters, Mie, make_scatterer=make_scatterer, alpha =
                  Parameter('alpha', .63, [.5, 0.8]))
    result = fit(model, holo)

    assert_parameters_allclose(result.scatterer, sc)
    assert_approx_equal(result.alpha, alpha, significant=4)
    assert_equal(result.model, model)

@attr('slow')
def test_fit_multisphere_noisydimer_slow():
    """
    Fit multisphere superposition model to noisified dimer hologram
    """
    optics = hp.Optics(wavelen=658e-9, polarization = [0., 1.0], 
                       divergence = 0., pixel_scale = [0.345e-6, 0.345e-6], 
                       index = 1.334)

    path = os.path.abspath(hp.__file__)
    path = os.path.join(os.path.split(path)[0],'tests', 'exampledata')
    holo = hp.process.normalize(hp.load(os.path.join(path, 'image0002.npy'),
                                        optics=optics))
    
    # Now construct the model, and fit
    parameters = [Parameter(name = 'x0', guess = 1.64155e-5, 
                            limit = [0, 1e-4]),
                  Parameter(1.7247e-5, [0, 1e-4], 'y0'),
                  Parameter(20.582e-6, [0, 1e-4], 'z0'),
                  Parameter(.6856e-6, [1e-8, 1e-4], 'r0'),
                  Parameter(1.6026, [1, 2], 'nr0'),
                  Parameter(1.758e-5, [0, 1e-4], 'x1'),
                  Parameter(1.753e-5, [0, 1e-4], 'y1'),
                  Parameter(21.2698e-6, [1e-8, 1e-4], 'z1'),
                  Parameter(.695e-6, [1e-8, 1e-4], 'r1'),
                  Parameter(1.6026, [1, 2], 'nr1')]

    def make_scatterer(x0, x1, y0, y1, z0, z1, r0, r1, nr0, nr1):
        s = SphereCluster([
                Sphere(center = (x0, y0, z0), r=r0, n = nr0+1e-5j),
                Sphere(center = (x1, y1, z1), r=r1, n = nr1+1e-5j)])
        return s

    # initial guess
    #s1 = Sphere(n=1.6026+1e-5j, r = .6856e-6, 
    #            center=(1.64155e-05, 1.7247e-05, 20.582e-6)) 
    #s2 = Sphere(n=1.6026+1e-5j, r = .695e-6, 
    #            center=(1.758e-05, 1.753e-05, 21.2698e-6)) 
    #sc = SphereCluster([s1, s2])
    #alpha = 0.99

    #lb1 = Sphere(1+1e-5j, 1e-8, 0, 0, 0)
    #ub1 = Sphere(2+1e-5j, 1e-5, 1e-4, 1e-4, 1e-4)
    #step1 = Sphere(1e-4+1e-4j, 1e-8, 0, 0, 0)
    #lb = SphereCluster([lb1, lb1]), .1
    #ub = SphereCluster([ub1, ub1]), 1    
    #step = SphereCluster([step1, step1]), 0

    model = Model(parameters, Multisphere, make_scatterer=make_scatterer, alpha
    = Parameter(.99, [.1, 1.0], 'alpha'))
    result = fit(model, holo)
    print result.scatterer

    gold = np.array([1.642e-5, 1.725e-5, 2.058e-5, 1e-5, 1.603, 6.857e-7, 
                     1.758e-5, 1.753e-5, 2.127e-5, 1e-5, 1.603,
                     6.964e-7])
    gold_alpha = 1.0

    assert_parameters_allclose(result.scatterer, gold, rtol=1e-2)
    # TODO: This test fails, alpha comes back as .9899..., where did
    # the gold come from?
    assert_approx_equal(result.alpha, gold_alpha, significant=2)


@attr('fast')
def test_parameter():
    p = Parameter(name='x', guess=.567e-5, limit = [0.0, 1e-5])
    assert_equal(1e-6, p.unscale(p.scale(1e-6)))

    with assert_raises(GuessOutOfBounds):
        Parameter(guess=1, limit=(2, 3))

    with assert_raises(GuessOutOfBounds):
        Parameter(guess=1, limit=3)

    # include a fixed complex index
    pj = par(1.59) + 1e-4j
    assert_equal(repr(pj), 'Parameter(guess=1.59) + 0.0001j')


    # include a fitted complex index with a guess of 1e-4
    pj2 = par(1.59) + par(1e-4j)
    assert_equal(repr(pj2), ('Parameter(guess=1.59) + '
                             'Parameter(guess=0.0001j)'))

    pj3 = par(1j, [0j, 1j])

    with assert_raises(GuessOutOfBounds):
        par(1j, [1, 2j])

    with assert_raises(GuessOutOfBounds):
        par(2j, [.5j, 1j])


@attr('fast')
def test_model():
    parameters = [Parameter(name='x', guess=.567e-5, limit = [0.0, 1e-5]),
                  Parameter(name='y', guess=.576e-5, limit = [0, 1e-5]),
                  Parameter(name='z', guess=15e-6, limit = [1e-5, 2e-5]),
                  Parameter(name='r', guess=8.5e-7, limit = [1e-8, 1e-5])]

    def make_scatterer(x, y, z, r):
        return Sphere(n=1.59+1e-4j, r = r, center = (x, y, z))

    param = Parameterization(make_scatterer, parameters)
    model = Model(param, Mie)

    x, y, z, r = 1, 2, 3, 1
    s = model.scatterer.make_from((x, y, z, r))

    assert_parameters_allclose(s, Sphere(center=(x, y, z), n=1.59+1e-4j,
                                         r=r))

    # check that Model correctly returns None when asked for alpha on a
    # parameter set that does not contain alpha
    
    parameters = [Parameter(name='x', guess=.567e-5, limit = [0.0, 1e-5]),
                  Parameter(name='y', guess=.576e-5, limit = [0, 1e-5]),
                  Parameter(name='z', guess=15e-6, limit = [1e-5, 2e-5]),
                  Parameter(name='r', guess=8.5e-7, limit = [1e-8, 1e-5])]
    model = Model(param, Mie, alpha = Parameter(name='alpha', guess=.6, limit = [.1, 1]))

    assert_equal(model.alpha.guess, .6)

@attr('fast')
def test_scatterer_based_model():
    s = Sphere(center = (par(guess=.567e-5),par(limit=.567e-5), par(15e-6, (1e-5, 2e-5))),
               r = 8.5e-7, n = par(1.59, (1,2))+1e-4j)

    
    model = Model(s, Mie)

    assert_obj_close(model.parameters, [Parameter(name='center[0]', guess=5.67e-06),
                                    Parameter(name='center[2]', guess=1.5e-05,
                                              limit=(1e-05, 2e-05)),
                                    Parameter(name='n.real', guess=1.59, limit=(1,
                                    2))], context = 'model.parameters')

    s2 = Sphere(center=[Parameter(name='center[0]', guess=5.67e-06),
                        par(limit=5.67e-06, name='center[1]'),
                        Parameter(name='center[2]', guess=1.5e-05, limit=(1e-05, 2e-05))],
                n=Parameter(name='n.real', guess=1.59, limit=(1, 2))+1e-4j, r=8.5e-07)


    assert_obj_close(model.scatterer.target, s2, context = 'model.scatterer')

    s3 = Sphere(center = (6e-6, 5.67e-6, 10e-6), n = 1.6+1e-4j, r = 8.5e-7)

#    assert_obj_close(model.make_scatterer((6e-6, 10e-6, 1.6)), s3, context = 'make_scatterer()')
    
    # model.make_scatterer

@with_setup(setup=setup_optics, teardown=teardown_optics)
@attr('fast')
def test_cost_func():
    
    parameters = [Parameter(name='x', guess=.567e-5, limit = [0.0, 1e-5]),
        Parameter(name='y', guess=.576e-5, limit = [0, 1e-5]),
        Parameter(name='z', guess=15e-6, limit = [1e-5, 2e-5]),
        Parameter(name='r', guess=8.5e-7, limit = [1e-8, 1e-5])]

    def make_scatterer(x, y, z, r):
        return Sphere(n=1.59+1e-4j, r = r, center = (x, y, z))

    param = Parameterization(make_scatterer, parameters)
    model = Model(param, Mie, alpha = Parameter(name='alpha', guess=.6, limit = [.1, 1]))

    theory = Mie(optics, 100)
    holo = theory.calc_holo(Sphere(center = (.567e-5, .576e-5, 15e-6),
                                   r = 8.5e-7, n = 1.59+1e-4j), .6)

    cost_func = model.cost_func(holo)

    cost = cost_func(parameters)

    assert_allclose(cost, np.zeros_like(cost), atol=1e-10)
    

@attr('fast')
def test_minimizer():
    x = np.arange(-10, 10, .1)
    a = 5.3
    b = -1.8
    c = 3.4
    gold_dict = OrderedDict((('a', a), ('b', b), ('c', c)))
    y = a*x**2 + b*x + c

    # This test does NOT handle scaling correctly -- we would need a Model
    # which knows the parameters to properly handle the scaling/unscaling
    def cost_func(pars):
        a = pars['a']
        b = pars['b']
        c = pars['c']
        return a*x**2 + b*x + c - y

    # test basic usage
    parameters = [Parameter(name='a', guess = 5),
                 Parameter(name='b', guess = -2),
                 Parameter(name='c', guess = 3)]
    minimizer = Nmpfit()
    result, minimization_details = minimizer.minimize(parameters, cost_func)
    assert_obj_close(gold_dict, result)

    # test inadequate specification
    with assert_raises(InvalidParameterSpecification):
        minimizer.minimize([Parameter(name = 'a')], cost_func)

    # now test limiting minimizer iterations
    minimizer = Nmpfit(maxiter=1)
    try:
        result, minimization_details = minimizer.minimize(parameters, cost_func)
    except MinimizerConvergenceFailed as cf: # the fit shouldn't converge
        result, minimization_details = cf.result, cf.details
    assert_equal(minimization_details.niter, 2) # there's always an offset of 1

    # now test parinfo argument passing
    parameters2 = [Parameter(name='a', guess = 5, mpside = 2),
                   Parameter(name='b', guess = -2, limit = [-4, 4.]),
                   Parameter(name='c', guess = 3, step = 1e-4, mpmaxstep = 2., 
                             limit = [0., 12.])]
    minimizer = Nmpfit()
    result2, details2, parinfo = minimizer.minimize(parameters2, cost_func, 
                                                    debug = True)
    assert_equal(parinfo[0]['mpside'], 2)
    assert_equal(parinfo[2]['limits'], np.array([0., 12.])/3.)
    assert_allclose(parinfo[2]['step'], 1e-4/3.)
    assert_equal(parinfo[2]['limited'], [True, True])
    assert_obj_close(gold_dict, result2)
    

@attr('fast')
@with_setup(setup=setup_optics, teardown=teardown_optics)
def test_serialization():
    par_s = Sphere(center = (par(.567e-5, [0, 1e-5]), par(.576e-6, [0, 1e-5]),
                                                           par(15e-6, [1e-5,
                                                                       2e-5])),
                   r = par(8.5e-7, [1e-8, 1e-5]), n = par(1.59, [1,2]))

    alpha = par(.6, [.1, 1], 'alpha')

    mie = Mie(optics, 100)

    model = Model(par_s, Mie, alpha=alpha)

    holo = mie.calc_holo(model.scatterer.guess, model.alpha.guess)

    result = fit(model, holo)

    temp = tempfile.NamedTemporaryFile()
    hp.io.save(temp, result)

    temp.flush()
    temp.seek(0)
    
    loaded = hp.io.yaml_io.load(temp)

    assert_obj_close(result, loaded)


@attr('fast')
def test_complex_parameter():
    # target
    a = 3.3
    b = 2.2 + 3.2j
    c = -1.9j
    x = np.arange(-5, 5, 0.01)
    y = a * x + b * x**2 + c * x**3

    # Need to create a minimal Model to unpack complex parameters

    # case 1: vary real parts of a & b only, hold c fixed
    params = [par(3., [0., 10.], 'a'),
              ComplexParameter(real = par(2., [0., 10.]), imag = 3.2, 
                               name = 'b'), 
              ComplexParameter(real = 0., imag = par(-1.9, -1.9), 
                               name = 'c')]

    def cost_func1(scaled_params):
        # proto-model should handle unscaling
        a_sc, b_real_sc = scaled_params
        a = a_sc * params[0].scale_factor
        b = b_real_sc * params[1].real.scale_factor + 1j * params[1].imag.guess
        c = params[2].imag.limit * 1j
        return np.abs(y - (a * x + b * x**2 + c * x**3))

    real_params = [par(3., [0., 10.], 'a'),
                   par(2., [0., 10.], 'b_real')]
    minimizer = Nmpfit()
    result, details = minimizer.minimize(real_params, cost_func1)

'''
    # case 1: vary real parts of a & b only, hold c fixed

    params = [par(3., [0., 10.], 'a'),
              par(2., [0., 10.], 'b') + 3.2j, 
              par(-1.9j, -1.9j, 'c')]

    def cost_func1(a, b):
        a = params[0].unscale(a)
        # hack should be unnecessary in real make_scatterer
        # Model should handle this
        b_real = params[1].real.unscale(b.real)
        b_imag = params[1].imag.unscale(b.imag)
        b = b_real + b_imag * 1j
        
        value = a * x + b * x**2 + c * x**3
        return np.abs(y - value)

    minimizer = Nmpfit()
    result, details = minimizer.minimize(params, cost_func1)

    assert_allclose(result, (a, b.real))

    # case 2: vary a, fix b.real, vary b.imag, vary c
    params = [par(3.5, [-2., 12.], 'a'),
              2.2 + par(3.j, [0.j, 10.j], 'b'),
              par(-2.j, [-10.j, 0j], 'c')]

    def cost_func2(a, b, c):
        a = params[0].unscale(a)
        b_real = params[1].real.unscale(b.real)
        b_imag = params[1].imag.unscale(b.imag)
        b = b_real + b_imag * 1j
        c = params[2].imag.unscale(c)

    result, details = minimizer.minimize(params, cost_func2)
    assert_allclose(result, (a, b.imag, c.imag))

    # case 3: vary everything
    params = [par(3.5, [-2., 12.], 'a'),
              par(2., [0., 10.], 'b') + par(3.j, [0.j, 10.j], 'b'),
              par(-2.j, [-10.j, 0.j], 'c')]
    
    result, details = minimizer.minimize(params, cost_func2) # same cost func
    assert_allclose(result, (a, b.real, b.imag, c.imag))

    # case 4: fix everything
    params = [par(3.3, 3.3, 'a'),
              par(2.2, 2.2, 'b') + par(3.2j, 3.2j, 'b'),
              par(-1.9j, -1.9j, 'c')]

    result, details = minimizer.minimize(params, cost_func2)

    # case 5: incorrect name specification
    with assert_raises(ParameterSpecificationError):
        params = [par(3.5, [-2., 12.], 'a'),
                  par(2., [0., 10.], 'b') + par(3.j, [0.j, 10.j], 'smorrebrod'),
                  par(-2.j, [-10.j, 0.j], 'c')]
'''<|MERGE_RESOLUTION|>--- conflicted
+++ resolved
@@ -35,12 +35,10 @@
 from scatterpy.scatterer import Sphere, SphereCluster
 
 from holopy.analyze.fit import (par, Parameter, Model, fit, Nmpfit,
-                                InvalidParameterSpecification, GuessOutOfBounds,
-<<<<<<< HEAD
-                                MinimizerConvergenceFailed, Parameterization)
-=======
-                                MinimizerConvergenceFailed, ComplexParameter)
->>>>>>> 4b4bd94c
+                                ParameterSpecficationError, GuessOutOfBoundsError,
+                                MinimizerConvergenceFailed, Parameterization,
+                                ComplexParameter) 
+
 from scatterpy.tests.common import assert_parameters_allclose, assert_obj_close, assert_allclose
 
 
@@ -70,6 +68,13 @@
                ('r', 6.484e-7)))
 gold_alpha = .6497
 
+
+gold_single = OrderedDict((('center[0]', 5.534e-6),
+                           ('center[1]', 5.792e-6),
+                           ('center[2]', 1.415e-5),
+                           ('n.real', 1.582),
+                           ('r', 6.484e-7),
+                           ('alpha', .6497)))
 @attr('medium')
 @with_setup(setup=setup_optics, teardown=teardown_optics)
 def test_fit_mie_single():
@@ -84,8 +89,8 @@
     parameters = [Parameter(name='x', guess=.567e-5, limit = [0.0, 1e-5]),
                   Parameter(name='y', guess=.576e-5, limit = [0, 1e-5]),
                   Parameter(name='z', guess=15e-6, limit = [1e-5, 2e-5]),
-                  Parameter(name='r', guess=8.5e-7, limit = [1e-8, 1e-5]),
-                  Parameter(name='n', guess=1.59, limit = [1, 2])]
+                  Parameter(name='n', guess=1.59, limit = [1, 2]),
+                  Parameter(name='r', guess=8.5e-7, limit = [1e-8, 1e-5])]
 
     
     def make_scatterer(x, y, z, r, n):
@@ -97,8 +102,7 @@
 
     result = fit(model, holo)
 
-    assert_parameters_allclose(result.scatterer, gold_single, rtol = 1e-3)
-    assert_approx_equal(model.get_alpha(result.parameters), gold_alpha, significant=4)
+    assert_parameters_allclose(result.parameters, gold_single, rtol = 1e-3)
     assert_equal(model, result.model)
 
     
@@ -125,7 +129,6 @@
     gold_single = OrderedDict((('center[0]', 5.534e-6),
                                ('center[1]', 5.792e-6),
                                ('center[2]', 1.415e-5),
-                               ('n.imag', 1e-4),
                                ('n.real', 1.582),
                                ('r', 6.484e-7))) 
     
@@ -145,24 +148,15 @@
     
     s = Sphere(center = (par(guess=.567e-5, limit=[0,1e-5]),
                          par(.567e-5, (0, 1e-5)), par(15e-6, (1e-5, 2e-5))),
-               r = par(8.5e-7, (1e-8, 1e-5)), n = par(1.59, (1,2))+1e-4j)
+               r = par(8.5e-7, (1e-8, 1e-5)), n = ComplexParameter(par(1.59, (1,2)),1e-4j))
 
     
     model = Model(s, Mie, selection = .1, alpha =  par(.6, [.1,1], 'alpha'))
 
     result = fit(model, holo)
-
-    # TODO: make new structure work with complex n
-    gold_single = OrderedDict((('center[0]', 5.534e-6),
-                               ('center[1]', 5.792e-6),
-                               ('center[2]', 1.415e-5),
-                               ('n.imag', 1e-4),
-                               ('n.real', 1.582),
-                               ('r', 6.484e-7))) 
-    
-    assert_parameters_allclose(result.scatterer, gold_single, rtol=1e-2)
-    # TODO: see if we can get this back to 3 sig figs correct alpha
-    assert_approx_equal(result.parameters['alpha'], gold_alpha, significant=2)
+ 
+    
+    assert_parameters_allclose(result.parameters, gold_single, rtol=1e-2)
     assert_equal(model, result.model)
 
 
@@ -282,29 +276,18 @@
     p = Parameter(name='x', guess=.567e-5, limit = [0.0, 1e-5])
     assert_equal(1e-6, p.unscale(p.scale(1e-6)))
 
-    with assert_raises(GuessOutOfBounds):
+    with assert_raises(GuessOutOfBoundsError):
         Parameter(guess=1, limit=(2, 3))
 
-    with assert_raises(GuessOutOfBounds):
+    with assert_raises(GuessOutOfBoundsError):
         Parameter(guess=1, limit=3)
 
     # include a fixed complex index
-    pj = par(1.59) + 1e-4j
-    assert_equal(repr(pj), 'Parameter(guess=1.59) + 0.0001j')
+    pj = ComplexParameter(par(1.59),  1e-4j)
 
 
     # include a fitted complex index with a guess of 1e-4
-    pj2 = par(1.59) + par(1e-4j)
-    assert_equal(repr(pj2), ('Parameter(guess=1.59) + '
-                             'Parameter(guess=0.0001j)'))
-
-    pj3 = par(1j, [0j, 1j])
-
-    with assert_raises(GuessOutOfBounds):
-        par(1j, [1, 2j])
-
-    with assert_raises(GuessOutOfBounds):
-        par(2j, [.5j, 1j])
+    pj2 = ComplexParameter(par(1.59), par(1e-4j))
 
 
 @attr('fast')
@@ -321,7 +304,8 @@
     model = Model(param, Mie)
 
     x, y, z, r = 1, 2, 3, 1
-    s = model.scatterer.make_from((x, y, z, r))
+    values = {'x': x, 'y': y, 'z': z, 'r': r}
+    s = model.scatterer.make_from(values)
 
     assert_parameters_allclose(s, Sphere(center=(x, y, z), n=1.59+1e-4j,
                                          r=r))
@@ -340,7 +324,7 @@
 @attr('fast')
 def test_scatterer_based_model():
     s = Sphere(center = (par(guess=.567e-5),par(limit=.567e-5), par(15e-6, (1e-5, 2e-5))),
-               r = 8.5e-7, n = par(1.59, (1,2))+1e-4j)
+               r = 8.5e-7, n = ComplexParameter(par(1.59, (1,2)),1e-4j))
 
     
     model = Model(s, Mie)
@@ -354,9 +338,10 @@
     s2 = Sphere(center=[Parameter(name='center[0]', guess=5.67e-06),
                         par(limit=5.67e-06, name='center[1]'),
                         Parameter(name='center[2]', guess=1.5e-05, limit=(1e-05, 2e-05))],
-                n=Parameter(name='n.real', guess=1.59, limit=(1, 2))+1e-4j, r=8.5e-07)
-
-
+                n=ComplexParameter(Parameter(name='n.real', guess=1.59,
+                                             limit=(1, 2)),1e-4j), r=8.5e-07)
+    s2.n.imag.name='n.imag'
+    
     assert_obj_close(model.scatterer.target, s2, context = 'model.scatterer')
 
     s3 = Sphere(center = (6e-6, 5.67e-6, 10e-6), n = 1.6+1e-4j, r = 8.5e-7)
@@ -370,9 +355,9 @@
 def test_cost_func():
     
     parameters = [Parameter(name='x', guess=.567e-5, limit = [0.0, 1e-5]),
-        Parameter(name='y', guess=.576e-5, limit = [0, 1e-5]),
-        Parameter(name='z', guess=15e-6, limit = [1e-5, 2e-5]),
-        Parameter(name='r', guess=8.5e-7, limit = [1e-8, 1e-5])]
+                  Parameter(name='y', guess=.576e-5, limit = [0, 1e-5]),
+                  Parameter(name='z', guess=15e-6, limit = [1e-5, 2e-5]),
+                  Parameter(name='r', guess=8.5e-7, limit = [1e-8, 1e-5])]
 
     def make_scatterer(x, y, z, r):
         return Sphere(n=1.59+1e-4j, r = r, center = (x, y, z))
@@ -386,7 +371,7 @@
 
     cost_func = model.cost_func(holo)
 
-    cost = cost_func(parameters)
+    cost = cost_func(dict([(p.name, p.guess) for p in model.parameters]))
 
     assert_allclose(cost, np.zeros_like(cost), atol=1e-10)
     
@@ -417,7 +402,7 @@
     assert_obj_close(gold_dict, result)
 
     # test inadequate specification
-    with assert_raises(InvalidParameterSpecification):
+    with assert_raises(ParameterSpecficationError):
         minimizer.minimize([Parameter(name = 'a')], cost_func)
 
     # now test limiting minimizer iterations
@@ -490,11 +475,9 @@
               ComplexParameter(real = 0., imag = par(-1.9, -1.9), 
                                name = 'c')]
 
-    def cost_func1(scaled_params):
+    def cost_func1(values):
         # proto-model should handle unscaling
-        a_sc, b_real_sc = scaled_params
-        a = a_sc * params[0].scale_factor
-        b = b_real_sc * params[1].real.scale_factor + 1j * params[1].imag.guess
+        a, b = values.values()
         c = params[2].imag.limit * 1j
         return np.abs(y - (a * x + b * x**2 + c * x**3))
 
